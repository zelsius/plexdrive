package main

import (
	"fmt"
	"io"
	"io/ioutil"
	"math"
	"net/http"
	"os"
	"path/filepath"
	"strconv"

	"time"

	. "github.com/claudetech/loggo/default"
	"github.com/orcaman/concurrent-map"
)

var instances cmap.ConcurrentMap
var chunkPath string
var chunkSize int64
var chunkDirMaxSize int64

func init() {
	instances = cmap.New()
}

// Buffer is a buffered stream
type Buffer struct {
	numberOfInstances int
	client            *http.Client
	object            *APIObject
	tempDir           string
	preload           bool
	chunkDir          string
}

// GetBufferInstance gets a singleton instance of buffer
func GetBufferInstance(client *http.Client, object *APIObject) (*Buffer, error) {
	if !instances.Has(object.ObjectID) {
		i, err := newBuffer(client, object)
		if nil != err {
			return nil, err
		}

		instances.Set(object.ObjectID, i)
	}

	instance, ok := instances.Get(object.ObjectID)
	// if buffer allocation failed due to race conditions it will try to fetch a new one
	if !ok {
		i, err := GetBufferInstance(client, object)
		if nil != err {
			return nil, err
		}
		instance = i
	}
	instance.(*Buffer).numberOfInstances++
	return instance.(*Buffer), nil
}

// SetChunkPath sets the global chunk path
func SetChunkPath(path string) {
	chunkPath = path
}

// SetChunkSize sets the global chunk size
func SetChunkSize(size int64) {
	chunkSize = size
}

// SetChunkDirMaxSize sets the maximum size of the chunk directory
func SetChunkDirMaxSize(size int64) {
	chunkDirMaxSize = size
}

// NewBuffer creates a new buffer instance
func newBuffer(client *http.Client, object *APIObject) (*Buffer, error) {
	Log.Infof("Starting playback of %v", object.Name)
	Log.Debugf("Creating buffer for object %v", object.ObjectID)

	tempDir := filepath.Join(chunkPath, object.ObjectID)
	if err := os.MkdirAll(tempDir, 0777); nil != err {
		Log.Debugf("%v", err)
		return nil, fmt.Errorf("Could not create temp path for object %v", object.ObjectID)
	}

	if 0 == chunkSize {
		Log.Debugf("ChunkSize was 0, setting to default (5 MB)")
		chunkSize = 5 * 1024 * 1024
	}

	buffer := Buffer{
		numberOfInstances: 0,
		client:            client,
		object:            object,
		tempDir:           tempDir,
		preload:           true,
	}

	return &buffer, nil
}

// Close all handles
func (b *Buffer) Close() error {
	b.numberOfInstances--
	if 0 == b.numberOfInstances {
		Log.Infof("Stopping playback of %v", b.object.Name)
		Log.Debugf("Stop buffering for object %v", b.object.ObjectID)

		b.preload = false
		instances.Remove(b.object.ObjectID)
	}
	return nil
}

// ReadBytes on a specific location
func (b *Buffer) ReadBytes(start, size int64, isPreload bool) ([]byte, error) {
	fOffset := start % chunkSize
	offset := start - fOffset
	offsetEnd := offset + chunkSize

	Log.Debugf("Getting object %v - chunk %v - offset %v for %v bytes (is preload: %v)", b.object.ObjectID, strconv.Itoa(int(offset)), fOffset, size, isPreload)

	filename := filepath.Join(b.tempDir, strconv.Itoa(int(offset)))
	if f, err := os.Open(filename); nil == err {
		defer f.Close()
		buf := make([]byte, size)
<<<<<<< HEAD
		if n, err := f.ReadAt(buf, fOffset); n > 0 && (nil == err || io.EOF == err) {
			Log.Debugf("Found file %s bytes %v - %v in cache", filename, offset, offsetEnd)
=======
		if n, _ := f.ReadAt(buf, fOffset); n > 0 {
			Log.Debugf("Found object %v bytes %v - %v in cache", b.object.ObjectID, offset, offsetEnd)
>>>>>>> 1fb7f737

			// update the last modified time for files that are often in use
			if err := os.Chtimes(filename, time.Now(), time.Now()); nil != err {
				Log.Warningf("Could not update last modified time for %v", filename)
			}

			return buf[:size], nil
		} else {
			Log.Debugf("Could not read file %s at %v - err : %v", filename, fOffset, err)
		}
	}

	go func() {
		if chunkDirMaxSize > 0 {
			if err := cleanChunkDir(chunkPath); nil != err {
				Log.Debugf("%v", err)
				Log.Warningf("Could not delete oldest chunk")
			}
		}
	}()

	Log.Debugf("Requesting object %v bytes %v - %v from API", b.object.ObjectID, offset, offsetEnd)
	req, err := http.NewRequest("GET", b.object.DownloadURL, nil)
	if nil != err {
		return nil, err
	}

	req.Header.Add("Range", fmt.Sprintf("bytes=%v-%v", offset, offsetEnd))

	Log.Tracef("Sending HTTP Request %v", req)

	res, err := b.client.Do(req)
	if nil != err {
		return nil, err
	}

	if res.StatusCode != 206 {
		return nil, fmt.Errorf("Wrong status code %v", res)
	}

	bytes, err := ioutil.ReadAll(res.Body)
	if nil != err {
		return nil, err
	}

	f, err := os.Create(filename)
	if nil != err {
		return nil, err
	}
	defer f.Close()

	_, err = f.Write(bytes)
	if nil != err {
		return nil, err
	}

	if !isPreload && b.preload && uint64(offsetEnd) < b.object.Size {
		go func() {
			b.ReadBytes(offsetEnd+1, size, true)
		}()
	}

	return bytes[fOffset:int64(math.Min(float64(fOffset+size), float64(len(bytes))))], nil
}

// cleanChunkDir checks if the chunk folder is grown to big and clears the oldest file if necessary
func cleanChunkDir(chunkPath string) error {
	chunkDirSize, err := dirSize(chunkPath)
	if nil != err {
		return err
	}

	if chunkDirSize+chunkSize > chunkDirMaxSize {
		if err := deleteOldestFile(chunkPath); nil != err {
			return err
		}
	}

	return nil
}

// deleteOldestFile deletes the oldest file in the directory
func deleteOldestFile(path string) error {
	var fpath string
	lastMod := time.Now()

	err := filepath.Walk(path, func(file string, info os.FileInfo, err error) error {
		if !info.IsDir() {
			modTime := info.ModTime()
			if modTime.Before(lastMod) {
				lastMod = modTime
				fpath = file
			}
		}
		return err
	})

	os.Remove(fpath)

	return err
}

// dirSize gets the total directory size
func dirSize(path string) (int64, error) {
	var size int64
	err := filepath.Walk(path, func(_ string, info os.FileInfo, err error) error {
		if !info.IsDir() {
			size += info.Size()
		}
		return err
	})
	return size, err
}<|MERGE_RESOLUTION|>--- conflicted
+++ resolved
@@ -126,13 +126,8 @@
 	if f, err := os.Open(filename); nil == err {
 		defer f.Close()
 		buf := make([]byte, size)
-<<<<<<< HEAD
 		if n, err := f.ReadAt(buf, fOffset); n > 0 && (nil == err || io.EOF == err) {
 			Log.Debugf("Found file %s bytes %v - %v in cache", filename, offset, offsetEnd)
-=======
-		if n, _ := f.ReadAt(buf, fOffset); n > 0 {
-			Log.Debugf("Found object %v bytes %v - %v in cache", b.object.ObjectID, offset, offsetEnd)
->>>>>>> 1fb7f737
 
 			// update the last modified time for files that are often in use
 			if err := os.Chtimes(filename, time.Now(), time.Now()); nil != err {
